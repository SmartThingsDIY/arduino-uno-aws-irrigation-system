--- conflicted
+++ resolved
@@ -18,17 +18,7 @@
 ; Arduino Uno Environment - Phase 1: Embedded ML
 ; ============================================================================
 [env:uno]
-<<<<<<< HEAD
-platform       = atmelavr
-board          = uno
-framework      = arduino
-lib_extra_dirs = ~/Documents/Arduino/libraries
-monitor_speed  = 9600
-lib_deps       = 
-    bblanchon/ArduinoJson@^6.21.5
-    adafruit/DHT sensor library@^1.4.4
-    adafruit/Adafruit Unified Sensor@^1.1.14
-=======
+
 platform = atmelavr
 board = uno
 framework = arduino
@@ -38,6 +28,7 @@
 lib_deps = 
     bblanchon/ArduinoJson@^6.21.2
     adafruit/DHT sensor library@^1.4.4
+    adafruit/Adafruit Unified Sensor@^1.1.14
 
 ; Monitor settings
 monitor_speed = 9600
@@ -110,5 +101,4 @@
 board = esp32dev
 framework = arduino
 test_filter = test_esp32
-lib_deps = ${env:esp32.lib_deps}
->>>>>>> 12ee8924
+lib_deps = ${env:esp32.lib_deps}