<h3>I thought this code would help someone start their first Arduino project. So here it is.</h3>

<h1>⚡️ COMPONENTS AND SUPPLIES</h1>
<img align="right" src="https://camo.githubusercontent.com/fad070bc6625303c5e479bd64caa46060134a111/68747470733a2f2f73746f72652d63646e2e61726475696e6f2e63632f7573612f636174616c6f672f70726f647563742f63616368652f312f696d6167652f31303030783735302f66383837366133316236333533326262626134653738316333303032346130612f612f302f613030303036365f69736f5f315f332e6a7067" style="max-width:100%;" height="300">
<ul>
    <li><a href="https://amzn.to/2EqybyM">Arduino Uno</a></li>
    <li><a href="https://amzn.to/2Ei40tP">Breadboard</a></li>
    <li><a href="https://amzn.to/2Ehh2ru">Jumper Wires</a></li>
    <li><a href="https://amzn.to/3ggJbMs">4 Channel Relay</a></li>
    <li><a href="https://amzn.to/3gn5FLN">Capacitive Soil Moisture Sensor</a></li>
    <li><a href="https://amzn.to/32hk9I1">Submersible Mini Water Pumps</a></li>
    <li><a href="https://amzn.to/2CPxNt8">2 AA Battery Holder with Switch</a></li>
</ul>
<br>

There is now an ensemble kit that includes most of the required hardware: <a href="https://amzn.to/3aN5qsj">WayinTop Automatic Irrigation DIY Kit</a>. But you still need to purchase the <a href="https://amzn.to/2CPxNt8">2 AA Battery Holder</a>, the <a href="https://amzn.to/2EqybyM">Arduino Uno</a> and the <a href="https://amzn.to/2Ehh2ru">Jumper Wires</a>
<br><br>

PS:This guide works for both options

<br><br>
<h1>🚀APPS</h1>
<ul>
    <li><a href="https://www.arduino.cc/en/main/software">Arduino IDE</a></li>
</ul>

<h1>ABOUT</h1>
<p>This is an extremely popular DIY project because it automatically waters your plants and flowers according to the level of moisture in the soil. The list of item above combines the development board (Arduino Uno), Mini pump, Tubing, Soil Moisture Sensors and a 4 Channel 5V Relay Module, which is all you need to build an automated irrigation system.</p>

<h1>BUY VS BUILD</h1>
<p>You can always go ahead and buy a ready to use solution like this <a href="https://amzn.to/3laBGds">Self Watering System</a> for roughly the same cost. But if you're looking to learn Arduino development while doing a fun & useful project in the meantime, then stick around</p>

<<<<<<< HEAD
<img align="right" src="https://images.squarespace-cdn.com/content/v1/587bd907893fc04ee2cd8b9d/1502736544555-DYB0Z58KAUGS91B43BMO/ke17ZwdGBToddI8pDm48kL3VKmwKI3leYB51VJjLFB8UqsxRUqqbr1mOJYKfIPR7LoDQ9mXPOjoJoqy81S2I8N_N4V1vUb5AoIIIbLZhVYxCRW4BPu10St3TBAUQYVKcQ643Xlia2-fGNGmT0Ni4GzSBWYegu4Na6KP29i9RHf4IJOBaNFWew0RIOS0ELFXu/image-asset.png" style="max-width:100%;" height="400">
=======
<img align="center" src="https://images.squarespace-cdn.com/content/v1/587bd907893fc04ee2cd8b9d/1502736544555-DYB0Z58KAUGS91B43BMO/ke17ZwdGBToddI8pDm48kL3VKmwKI3leYB51VJjLFB8UqsxRUqqbr1mOJYKfIPR7LoDQ9mXPOjoJoqy81S2I8N_N4V1vUb5AoIIIbLZhVYxCRW4BPu10St3TBAUQYVKcQ643Xlia2-fGNGmT0Ni4GzSBWYegu4Na6KP29i9RHf4IJOBaNFWew0RIOS0ELFXu/image-asset.png" style="max-width:100%;" height="400">
>>>>>>> cdece3cc

<h1>What is moisture?</h1>
<p>Moisture is the presence of water, often in trace amounts. Small amounts of water may be found, for example, in the air (humidity), in foods, and in some commercial products. Moisture also refers to the amount of water vapor present in the air.</p>

<h1>CAPACITIVE SENSOR</h1>
<<<<<<< HEAD
<p>Inserted into the soil around the plants. This sensor can check whether your plant is thirsty by measuring the level of moisture in the soil</p>
=======
<p>Insert it in to the soil around your plants and With a screen and a motherboard, you can talk to your plants. To see if your plants is thirsty, do they need more water to moisten it?</p>
>>>>>>> cdece3cc

<h1>THE WIRING</h1>
<p>...</p>

<p>There are a number of connections to be made. Lining up the display with the top of the breadboard helps to identify its pins without too much counting, especially if the breadboard has its rows numbered with row 1 as the top row of the board. Do not forget, the long yellow lead that links the slider of the pot to pin 3 of the display. The potentiometer is used to control the contrast of the display.</p>

<img src="https://github.com/isbkch/arduino-uno-irrigation/img/blob/master/schema.png?raw=true"></a><|MERGE_RESOLUTION|>--- conflicted
+++ resolved
@@ -30,21 +30,14 @@
 <h1>BUY VS BUILD</h1>
 <p>You can always go ahead and buy a ready to use solution like this <a href="https://amzn.to/3laBGds">Self Watering System</a> for roughly the same cost. But if you're looking to learn Arduino development while doing a fun & useful project in the meantime, then stick around</p>
 
-<<<<<<< HEAD
 <img align="right" src="https://images.squarespace-cdn.com/content/v1/587bd907893fc04ee2cd8b9d/1502736544555-DYB0Z58KAUGS91B43BMO/ke17ZwdGBToddI8pDm48kL3VKmwKI3leYB51VJjLFB8UqsxRUqqbr1mOJYKfIPR7LoDQ9mXPOjoJoqy81S2I8N_N4V1vUb5AoIIIbLZhVYxCRW4BPu10St3TBAUQYVKcQ643Xlia2-fGNGmT0Ni4GzSBWYegu4Na6KP29i9RHf4IJOBaNFWew0RIOS0ELFXu/image-asset.png" style="max-width:100%;" height="400">
-=======
-<img align="center" src="https://images.squarespace-cdn.com/content/v1/587bd907893fc04ee2cd8b9d/1502736544555-DYB0Z58KAUGS91B43BMO/ke17ZwdGBToddI8pDm48kL3VKmwKI3leYB51VJjLFB8UqsxRUqqbr1mOJYKfIPR7LoDQ9mXPOjoJoqy81S2I8N_N4V1vUb5AoIIIbLZhVYxCRW4BPu10St3TBAUQYVKcQ643Xlia2-fGNGmT0Ni4GzSBWYegu4Na6KP29i9RHf4IJOBaNFWew0RIOS0ELFXu/image-asset.png" style="max-width:100%;" height="400">
->>>>>>> cdece3cc
 
 <h1>What is moisture?</h1>
 <p>Moisture is the presence of water, often in trace amounts. Small amounts of water may be found, for example, in the air (humidity), in foods, and in some commercial products. Moisture also refers to the amount of water vapor present in the air.</p>
 
 <h1>CAPACITIVE SENSOR</h1>
-<<<<<<< HEAD
+
 <p>Inserted into the soil around the plants. This sensor can check whether your plant is thirsty by measuring the level of moisture in the soil</p>
-=======
-<p>Insert it in to the soil around your plants and With a screen and a motherboard, you can talk to your plants. To see if your plants is thirsty, do they need more water to moisten it?</p>
->>>>>>> cdece3cc
 
 <h1>THE WIRING</h1>
 <p>...</p>
